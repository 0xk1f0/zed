--- conflicted
+++ resolved
@@ -594,13 +594,8 @@
         json::{self, ToJson},
         platform::{CursorStyle, MouseButton},
         scene::MouseDrag,
-<<<<<<< HEAD
-        AnyElement, Axis, CursorRegion, Element, EventContext, LayoutContext, MouseRegion,
-        PaintContext, RectFExt, SizeConstraint, Vector2FExt, ViewContext,
-=======
         AnyElement, Axis, CursorRegion, Element, EventContext, MouseRegion, RectFExt,
         SizeConstraint, Vector2FExt, ViewContext,
->>>>>>> c3a3543e
     };
 
     use crate::{
